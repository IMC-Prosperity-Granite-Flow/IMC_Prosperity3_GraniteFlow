from abc import ABC, abstractmethod
from datamodel import Listing, Observation, Order, OrderDepth, ProsperityEncoder, Symbol, Trade, TradingState
from typing import List, Any, Dict, List, Optional, Tuple, Deque, Type
import numpy as np
import json
import jsonpickle
import math
from collections import deque

class Logger:
    def __init__(self) -> None:
        self.logs = ""
        self.max_log_length = 3750

    def print(self, *objects: Any, sep: str = " ", end: str = "\n") -> None:
        self.logs += sep.join(map(str, objects)) + end

    def flush(self, state: TradingState, orders: dict[Symbol, list[Order]], conversions: int, trader_data: str) -> None:
        base_length = len(
            self.to_json(
                [
                    self.compress_state(state, ""),
                    self.compress_orders(orders),
                    conversions,
                    "",
                    "",
                ]
            )
        )

        # We truncate state.traderData, trader_data, and self.logs to the same max. length to fit the log limit
        max_item_length = (self.max_log_length - base_length) // 3

        print(
            self.to_json(
                [
                    self.compress_state(state, self.truncate(state.traderData, max_item_length)),
                    self.compress_orders(orders),
                    conversions,
                    self.truncate(trader_data, max_item_length),
                    self.truncate(self.logs, max_item_length),
                ]
            )
        )

        self.logs = ""

    def compress_state(self, state: TradingState, trader_data: str) -> list[Any]:
        return [
            state.timestamp,
            trader_data,
            self.compress_listings(state.listings),
            self.compress_order_depths(state.order_depths),
            self.compress_trades(state.own_trades),
            self.compress_trades(state.market_trades),
            state.position,
            self.compress_observations(state.observations),
        ]

    def compress_listings(self, listings: dict[Symbol, Listing]) -> list[list[Any]]:
        compressed = []
        for listing in listings.values():
            compressed.append([listing.symbol, listing.product, listing.denomination])

        return compressed

    def compress_order_depths(self, order_depths: dict[Symbol, OrderDepth]) -> dict[Symbol, list[Any]]:
        compressed = {}
        for symbol, order_depth in order_depths.items():
            compressed[symbol] = [order_depth.buy_orders, order_depth.sell_orders]

        return compressed

    def compress_trades(self, trades: dict[Symbol, list[Trade]]) -> list[list[Any]]:
        compressed = []
        for arr in trades.values():
            for trade in arr:
                compressed.append(
                    [
                        trade.symbol,
                        trade.price,
                        trade.quantity,
                        trade.buyer,
                        trade.seller,
                        trade.timestamp,
                    ]
                )

        return compressed

    def compress_observations(self, observations: Observation) -> list[Any]:
        conversion_observations = {}
        for product, observation in observations.conversionObservations.items():
            conversion_observations[product] = [
                observation.bidPrice,
                observation.askPrice,
                observation.transportFees,
                observation.exportTariff,
                observation.importTariff,
                observation.sugarPrice,
                observation.sunlightIndex,
            ]

        return [observations.plainValueObservations, conversion_observations]

    def compress_orders(self, orders: dict[Symbol, list[Order]]) -> list[list[Any]]:
        compressed = []
        for arr in orders.values():
            for order in arr:
                compressed.append([order.symbol, order.price, order.quantity])

        return compressed

    def to_json(self, value: Any) -> str:
        return json.dumps(value, cls=ProsperityEncoder, separators=(",", ":"))

    def truncate(self, value: str, max_length: int) -> str:
        if len(value) <= max_length:
            return value

        return value[: max_length - 3] + "..."


logger = Logger()


class Strategy(ABC):
    """策略抽象基类"""

    def __init__(self, symbol: str, position_limit: int):
        self.symbol = symbol
        self.position_limit = position_limit
        self.trader_data = {}

    @abstractmethod
    def calculate_fair_value(self, order_depth: OrderDepth) -> float:
        """计算标的物公允价格"""
        raise NotImplementedError

    @abstractmethod
    def generate_orders(self, state: TradingState) -> List[Order]:
        """生成订单逻辑"""
        raise NotImplementedError

    def run(self, state: TradingState) -> Tuple[List[Order], dict]:
        """执行策略主逻辑"""

        # 状态预处理
        order_depth = state.order_depths.get(self.symbol, OrderDepth())
        if not order_depth.buy_orders and not order_depth.sell_orders:
            return [], {}
         
        # 生成订单
        self.orders = self.generate_orders(state)
        
        # 保存策略状态，用于下次加载（包括仓位、因子等历史信息）
        strategy_state = self.save_state(state)

        return self.orders, strategy_state
    
    def save_state(self, state) -> dict:
        """保存策略状态"""
        return {}
    def load_state(self, state: TradingState):
        """加载策略状态"""
        pass


class KelpStrategy(Strategy):
    """海带做市策略"""

    def __init__(self, symbol: str, position_limit: int, alpha: float, beta):
        super().__init__(symbol, position_limit)
        # 添加海带策略特有参数
        self.alpha = alpha  # adjusted fair price清仓系数
        self.alpha = beta  # adjusted fair price订单簿不平衡度系数
        self.trader_data = {}
        self.position_history = []


    def calculate_fair_value(self, order_depth: OrderDepth) -> float:

        total_volume = 0
        total_value = 0.0

        # 合并处理所有买单（买单价从高到低）
        for price, vol in sorted(order_depth.buy_orders.items(), reverse=True):
            abs_vol = abs(vol)
            total_value += price * abs_vol
            total_volume += abs_vol

        # 合并处理所有卖单（卖单价从低到高）
        for price, vol in sorted(order_depth.sell_orders.items()):
            if abs(vol) >= 10:  # 过滤掉数量小于10的卖单
                abs_vol = abs(vol)
                total_value += price * abs_vol
                total_volume += abs_vol

        if total_volume > 0:
            return total_value / total_volume
        else:
            # 如果没有订单，返回买卖中间价（兜底逻辑）
            best_bid = max(order_depth.buy_orders.keys()) if order_depth.buy_orders else 0
            best_ask = min(order_depth.sell_orders.keys()) if order_depth.sell_orders else 0
            return (best_bid + best_ask) / 2 if best_bid and best_ask else 0
        
    def generate_orders(self, state: TradingState) -> List[Order]:
        take_position1 = 0
        take_position2 = 0
        current_position = state.position.get(self.symbol, 0)
        order_depth = state.order_depths[self.symbol]
        fair_value = self.calculate_fair_value(order_depth)

        available_buy = max(0, self.position_limit - current_position)
        available_sell = max(0, self.position_limit + current_position)

        fair_value = fair_value -0.03 * current_position

        orders = []

        # 吃单逻辑
        for ask, vol in sorted(order_depth.sell_orders.items()):
            if ask < fair_value:
                # 计算最大可买量
                buyable = min(-vol, self.position_limit - current_position)
                if buyable > 0:
                    orders.append(Order(self.symbol, ask, buyable))
                    take_position1 += buyable
            else:
                break  # 后续价格更高，不再处理

        for bid, vol in sorted(order_depth.buy_orders.items(), reverse=True):
            if bid > fair_value:
                # 计算最大可卖量
                sellable = min(vol, self.position_limit + current_position)
                if sellable > 0:
                    orders.append(Order(self.symbol, bid, -sellable))
                    take_position2 += sellable
            else:
                break  # 后续价格更低，不再处理

        # 挂单逻辑
        best_bid = max(order_depth.buy_orders.keys()) if order_depth.buy_orders else 0
        best_ask = min(order_depth.sell_orders.keys()) if order_depth.sell_orders else 0

        # 根据订单簿深度调整挂单策略
        bid_volume = sum(abs(v) for v in order_depth.buy_orders.values())
        ask_volume = sum(abs(v) for v in order_depth.sell_orders.values())
        total_volume = bid_volume + ask_volume
        volume_imbalance = (bid_volume - ask_volume) / total_volume if total_volume > 0 else 0

        # 考虑订单簿不平衡度来调整挂单价格
        bid_adjust = max(0, round(volume_imbalance * 2))  # 买盘压力大时降低买价
        ask_adjust = max(0, round(-volume_imbalance * 2))  # 卖盘压力大时提高卖价

        desired_bid = best_bid + 1 - bid_adjust
        if desired_bid >= fair_value:
            desired_bid = math.floor(fair_value)

        desired_ask = best_ask - 1 + ask_adjust
        if desired_ask <= fair_value:
            desired_ask = math.ceil(fair_value)

        # 根据持仓和订单簿力量调整价格
        if current_position > 25 and volume_imbalance < 0:
            # 持仓多且卖方力量大，更积极卖出
            desired_ask -= 1  # 再降1个tick
            if desired_ask <= fair_value:
                desired_ask = math.ceil(fair_value)  # 保持最低价格保护

        if current_position < -25 and volume_imbalance > 0:
            # 持仓空且买方力量大，更积极买入
            desired_bid += 1  # 再提高1个tick
            if desired_bid >= fair_value:
                desired_bid = math.floor(fair_value)  # 保持最高价格保护

        # 根据持仓和方向调整挂单量
        desired_buy = min(15, available_buy - take_position1)
        desired_sell = min(15, available_sell - take_position2)

        if desired_buy > 0:
            orders.append(Order(self.symbol, desired_bid, desired_buy))
        if desired_sell > 0:
            orders.append(Order(self.symbol, desired_ask, -desired_sell))
            
        return orders

    def save_state(self, state) -> dict:
        return {}

    def load_state(self, state):
        return self.position_history

class RainforestResinStrategy(Strategy):
    """树脂动态做市策略"""

    def __init__(self, symbol: str, position_limit: int):
        super().__init__(symbol, position_limit)
        # 策略参数

    def calculate_fair_value(self, order_depth: OrderDepth) -> float:

        return 0

    def generate_orders(self, state: TradingState) -> List[Order]:
        order_depth = state.order_depths[self.symbol]
        position = state.position.get(self.symbol, 0)
        orders = []
        take_position1 = 0
        take_position2 = 0
        FIXED_MID = 10000  # 固定中间价
        available_buy = max(0, self.position_limit - position)
        available_sell = max(0, self.position_limit + position)
        sorted_bids = sorted(order_depth.buy_orders.keys(), reverse=True)
        sorted_asks = sorted(order_depth.sell_orders.keys())
        best_bid = sorted_bids[0] if sorted_bids else FIXED_MID
        best_ask = sorted_asks[0] if sorted_asks else FIXED_MID
        second_bid = sorted_bids[1] if len(sorted_bids) >= 2 else best_bid
        second_ask = sorted_asks[1] if len(sorted_asks) >= 2 else best_ask

        # 吃单逻辑 ================================================
        # 处理所有低于10000的卖单（按价格升序排列）
        for ask, vol in sorted(order_depth.sell_orders.items()):
            if ask < FIXED_MID:
                # 计算最大可买量
                buyable = min(-vol, self.position_limit - position)
                if buyable > 0:
                    orders.append(Order(self.symbol, ask, buyable))
                    take_position1 += buyable
            elif ask == FIXED_MID and available_sell< 30:
                buyable = min(-vol, self.position_limit - position)
                orders.append(Order(self.symbol, ask, buyable))
                take_position1 += buyable
            else:
                break  # 后续价格更高，不再处理

        # 处理所有高于10000的买单（按价格降序排列）
        for bid, vol in sorted(order_depth.buy_orders.items(), reverse=True):
            if bid > FIXED_MID:
                # 计算最大可卖量
                sellable = min(vol, self.position_limit + position)
                if sellable > 0:
                    orders.append(Order(self.symbol, bid, -sellable))
                    take_position2 += sellable

            elif bid == FIXED_MID and available_buy < 30:
                sellable = min(vol, self.position_limit + position)
                orders.append(Order(self.symbol, bid, -sellable))
                take_position2 += sellable

            else:
                break  # 后续价格更低，不再处理

        # 挂单逻辑 ================================================
        best_bid = max(order_depth.buy_orders.keys())
        best_ask = min(order_depth.sell_orders.keys())

        desired_bid = best_bid + 1
        if desired_bid>10000:
            desired_bid = second_bid +1

        desired_ask = best_ask - 1
        if desired_ask<10000:
            desired_ask = second_ask -1

        # 计算可用挂单量
        desired_buy = available_buy - take_position1
        desired_sell = available_sell - take_position2  # 固定吃单额度

        # 买盘挂单（正数表示买入）
        if desired_buy > 0 :
            orders.append(Order(self.symbol, desired_bid, desired_buy))

        # 卖盘挂单（负数表示卖出）
        if desired_sell > 0 :
            orders.append(Order(self.symbol, desired_ask, -desired_sell))

        return orders

    def save_state(self, state) -> dict:
        return {}

    def load_state(self, state):
        pass

class SquidInkStrategy(Strategy):
    def __init__(self, symbol: str, position_limit: int, ma_window: int = 200,
                max_deviation: int = 200, vol_threshold: float = 10, band_width: float = 25,
                trend_window: int = 100, take_spread: float = 10, break_step: float = 10, fallback_threshold: float = 0.1):
        super().__init__(symbol, position_limit)

        self.timestamp = 0

        #策略参数
        self.ma_window = ma_window
        self.max_deviation = max_deviation
        self.vol_threshold = vol_threshold
        self.band_width = band_width
        self.trend_window = trend_window
        self.take_spread = take_spread
        self.break_step = break_step
        self.fallback_threshold = fallback_threshold

        #策略历史数据
        self.fair_value_history = deque(maxlen=ma_window)
        self.fair_value_ma200_history = deque(maxlen=ma_window)
        self.current_mode = "market_making"
        self.breakout_price: Optional[float] = None
        self.prepared_reverse = False
        self.max_breakout_distance = 0
        
        self.ma_short = 0

        self.breakout_times = 0 

    def calculate_fair_value(self, order_depth) -> float:
        def weighted_avg(prices_vols, n=3):
            total_volume = 0
            price_sum = 0
            # 按价格排序（买单调降序，卖单调升序）
            sorted_orders = sorted(prices_vols.items(),
                                   key=lambda x: x[0],
                                   reverse=isinstance(prices_vols, dict))

            # 取前n档或全部可用档位
            for price, vol in sorted_orders[:n]:
                abs_vol = abs(vol)
                price_sum += price * abs_vol
                total_volume += abs_vol
            return price_sum / total_volume if total_volume > 0 else 0

        # 计算买卖方加权均价
        buy_avg = weighted_avg(order_depth.buy_orders, n=3)  # 买单簿是字典
        sell_avg = weighted_avg(order_depth.sell_orders, n=3)  # 卖单簿是字典

        # 返回中间价
        return (buy_avg + sell_avg) / 2

    def generate_orders(self, state) -> List[Order]:
        logger.print(f"breakout_times: {self.breakout_times}, timestamp: {self.timestamp}")
        self.timestamp += 100
        orders = []
        order_depth = state.order_depths[self.symbol]
        buy_orders = [(p, v) for p, v in order_depth.buy_orders.items() if v > 0]
        sell_orders = [(p, v) for p, v in order_depth.sell_orders.items() if v > 0]
        best_bid = max(order_depth.buy_orders.keys())
        best_ask = min(order_depth.sell_orders.keys())
            
        best_bid_amount = order_depth.buy_orders[best_bid]
        best_ask_amount = order_depth.sell_orders[best_ask]


        position = state.position.get(self.symbol, 0)
        fair_value = self.calculate_fair_value(order_depth)

    
        vol_10 = np.std(list(self.fair_value_history)[-10:])

        logger.print("Current mode: ", self.current_mode)
        # Strategy 1: Market making
        if self.current_mode == "market_making":
            if len(self.fair_value_ma200_history) < 200 or abs(fair_value - self.fair_value_ma200_history[-1]) <= self.band_width:
                orders = []
                # 获取当前市场数据
                order_depth = state.order_depths[self.symbol]
                current_position = state.position.get(self.symbol, 0)
                max_position = self.position_limit
                logger.print(f"fair_value: {fair_value}, current_position: {current_position}, max_position: {max_position}")

                if len(self.fair_value_history) >= self.trend_window:
                    window_data = list(self.fair_value_history)[-self.trend_window:]
                    self.ma_short = np.mean(window_data)
                else:
                    fair_value = self.calculate_fair_value(order_depth)
                    self.ma_short = fair_value
                logger.print(f"ma_short: {self.ma_short}")

                available_buy = max(0, max_position - current_position)
                available_sell = max(0, max_position + current_position)
                logger.print(f"available_buy: {available_buy}, available_sell: {available_sell}")

                # 处理卖单（asks）的限价单
                for ask_price, ask_volume in sorted(order_depth.sell_orders.items()):
                    if ask_price < (self.ma_short - self.take_spread):
                        quantity = min(-ask_volume, available_buy)
                        if quantity > 0:
                            orders.append(Order(self.symbol, ask_price, quantity))
                            available_buy -= quantity
                            logger.print(f"buy {quantity} at {ask_price}")

                # 处理买单（bids）的限价单
                for bid_price, bid_volume in sorted(order_depth.buy_orders.items(), reverse=True):
                    if bid_price > (self.ma_short + self.take_spread):
                        quantity = min(bid_volume, available_sell)
                        if quantity > 0:
                            orders.append(Order(self.symbol, bid_price, -quantity))
                            available_sell -= quantity
                            logger.print(f"sell {quantity} at {bid_price}")

                # 挂出被动做市单
                fair_value = self.ma_short

                # 计算挂单价格
                buy_price = math.floor(fair_value - self.take_spread)
                sell_price = math.ceil(fair_value + self.take_spread)
                logger.print(f"take_spread: {self.take_spread}, buy_price: {buy_price}, sell_price: {sell_price}")

                # 确保不超过仓位限制
                if available_buy > 0:
                    orders.append(Order(self.symbol, buy_price, available_buy))
                    logger.print(f"take_spread, buy {available_buy} at {buy_price}")

                if available_sell > 0:
                    orders.append(Order(self.symbol, sell_price, -available_sell))
                    logger.print(f"take_spread, sell {available_sell} at {sell_price}")

                return orders

            elif all(x != 0 for x in self.fair_value_ma200_history):
                self.breakout_price = fair_value
                self.breakout_times += 1
                #反向吃满
                self.direction = 1 if fair_value - self.fair_value_ma200_history[-1] else -1 #记录突破方向
                
                logger.print(f"Break! Breakout price: {self.breakout_price} Break direction {self.direction}")

                #反向吃满
                if self.direction == 1:
                    #突破是向上的，先做多
                    for price, amount in sorted(order_depth.sell_orders.items()):
                        max_amount = min(-amount, self.position_limit - position)
                        if max_amount > 0:
                            orders.append(Order(self.symbol, price, max_amount))
                            logger.print(f"Up break, buy {max_amount} at {price}")


                if self.direction == -1:
                    #突破是向下的，先做空
                    for price, amount in sorted(order_depth.buy_orders.items()):
                        max_amount = min(amount, position - self.position_limit)
                        if max_amount > 0:
                            orders.append(Order(self.symbol, price, -max_amount))
                            logger.print(f"Down break, sell {max_amount} at {price}")

                self.current_mode = "trend_following"

        # Strategy 2: Breakout
        elif self.current_mode == "trend_following" and self.breakout_price is not None:
            distance = fair_value - self.breakout_price
            #记录最大突破距离：
            if abs(distance) > self.max_breakout_distance + self.break_step:
                self.max_breakout_distance = abs(distance)
            self.direction = 1 if distance > 0 else -1 #往上突破为1 往下突破为0
            position = state.position.get(self.symbol, 0)

            #判断价格是否回归
            logger.print(f"Current distance: {(fair_value - self.breakout_price) * self.direction}, distance_threshold: {vol_10 * self.fallback_threshold}")
            # 回归就清仓
            if (fair_value - self.breakout_price) * self.direction < vol_10 * self.fallback_threshold:
                logger.print(f"Fall back! {fair_value}")
                if position != 0:
                    logger.print(f"Close position {position}")
                    if self.direction == 1:
                        #突破是向上的，平空
                        max_amount = min(best_bid_amount, -position)
                        orders.append(Order(self.symbol, best_bid + 1, max_amount))
        
                    if self.direction == -1:
                        #突破是向下的，平多
                        max_amount = min(best_ask_amount, position)
                        orders.append(Order(self.symbol, best_ask - 1, -max_amount))

                if position == 0:
                    logger.print(f"Back to market making mode")
                    #重置突破参数
                    self.breakout_price = None
                    self.prepared_reverse = False
                    self.direction = 0
                    self.max_breakout_distance = 0
                    self.current_mode = "market_making"

            #如果没有回归，吃回调
            else:
                #先检查仓位有没有反向吃满，如果没有则先吃满。注意只能做一次，不然会反复反向吃满
                if position * self.direction < self.position_limit and not self.prepared_reverse:
                    logger.print(f"Preparing reverse, current position {position}, direction {self.direction}")
                    logger.print(f"{self.position_limit - position} to fill")
                    if self.direction == 1:
                        #突破是向上的，先做多
                        for price, amount in sorted(order_depth.sell_orders.items()):
                            max_amount = min(-amount, self.position_limit - position)
                            if max_amount > 0:
                                orders.append(Order(self.symbol, price, max_amount))


                    if self.direction == -1:
                        #突破是向下的，先做空
                        for price, amount in sorted(order_depth.buy_orders.items()):
                            max_amount = min(amount, position - self.position_limit)
                            if max_amount > 0:
                                orders.append(Order(self.symbol, price, -max_amount))
                
                else:
                    logger.print(f"Starting Reverse")
                    self.prepared_reverse = True #反向吃满了就设置为True
                    #只有吃满了仓位才开始反转
                    target_position = -self.direction * self.position_limit
                    delta_position = target_position - position #还要做多少仓位才到顶
                    
                    current_position = state.position.get(self.symbol, 0)
                    if delta_position != 0 and abs(distance) >= self.max_breakout_distance: #只有当价格突破新高(10)的时候才下单
                        res_position = self.position_limit - position if self.direction == 1 else position + self.position_limit
                        amount = min(int(abs(distance) * self.direction * delta_position / self.max_deviation), res_position)
                        #注意amount已经包括了direction
                        if self.direction == 1:
                            orders.append(Order(self.symbol, best_ask - 1, amount))
                        if self.direction == -1:
                            orders.append(Order(self.symbol, best_bid + 1, amount))
        return orders

    def save_state(self, state):
        return {}

    def load_state(self, state):
        fair_value = self.calculate_fair_value(state.order_depths[self.symbol])
        self.fair_value_history.append(fair_value)
        if len(self.fair_value_history) > self.ma_window:
            self.fair_value_history.popleft()

        fair_value_ma200 = np.mean(list(self.fair_value_history)[-200:]) if len(self.fair_value_history) >= 200 else 0
        self.fair_value_ma200_history.append(fair_value_ma200)
        if len(self.fair_value_ma200_history) > self.ma_window:
            self.fair_value_ma200_history.popleft()
        
        pass

# PICNIC_BASKET组合策略
class BasketStrategy(Strategy):
    def __init__(self, symbols: List[str], position_limits: dict,  # 移除了main_symbol参数
                delta1_threshold_positive: float, delta2_threshold_positive: float,
                delta1_threshold_negative: float, delta2_threshold_negative: float, 
                time_window: int = 100):
        # 使用第一个symbol作为虚拟主产品
        super().__init__(symbols[0], position_limits[symbols[0]])
        
        self.symbols = symbols
        self.position_limits = position_limits

        self.delta1_threshold_positive = delta1_threshold_positive
        self.delta1_threshold_negative = delta1_threshold_negative
        self.delta2_threshold_positive = delta2_threshold_positive
        self.delta2_threshold_negative = delta2_threshold_negative
        self.time_window = time_window
        
        #记录所有产品的仓位历史，长度为100，利用self.position_history[symbol]取出对应仓位
        self.position_history = {symbol: [] for symbol in self.symbols}
        #记录fair_value历史
        
        self.fair_value_history = {symbol: [] for symbol in self.symbols}

    #——————工具函数——————

    def calculate_fair_value(self, order_depth):
        """使用买卖加权的price计算fair_value"""
        def weighted_avg(prices_vols, n=3):
            total_volume = 0
            price_sum = 0
            # 按价格排序（买单调降序，卖单调升序）
            sorted_orders = sorted(prices_vols.items(),
                                   key=lambda x: x[0],
                                   reverse=isinstance(prices_vols, dict))

            # 取前n档或全部可用档位
            for price, vol in sorted_orders[:n]:
                abs_vol = abs(vol)
                price_sum += price * abs_vol
                total_volume += abs_vol
            return price_sum / total_volume if total_volume > 0 else 0

        # 计算买卖方加权均价
        buy_avg = weighted_avg(order_depth.buy_orders, n=3)  # 买单簿是字典
        sell_avg = weighted_avg(order_depth.sell_orders, n=3)  # 卖单簿是字典

        # 返回中间价
        return (buy_avg + sell_avg) / 2
    
    def get_available_amount(self, symbol: str, state: TradingState) -> int:
        """
        返回市场上已有市价单的总数量
        sell_amount, buy_amount（注意都为正数）
        """
        order_depth = state.order_depths[symbol]
        sell_amount = -sum(order_depth.sell_orders.values())
        buy_amount = sum(order_depth.buy_orders.values())
        return sell_amount, buy_amount
    
    def get_market_liquidity_limit(self, symbol: str, delta: np.ndarray, state: TradingState) -> np.ndarray:
        """
        对 delta 添加市场流动性约束，返回一个布尔 mask。
        正的 delta 表示买入，负的 delta 表示卖出。
        """
        sell_amount, buy_amount = self.get_available_amount(symbol, state)

        # delta 为正（买入），不能超过 buy_amount
        buy_mask = (delta <= buy_amount)
        # delta 为负（卖出），不能超过 sell_amount
        sell_mask = (-delta <= sell_amount)

        return buy_mask & sell_mask
    

    def quick_trade(self, symbol: str, state: TradingState, amount: int) -> Tuple[list, int]:
        """
        快速交易函数：
        给定商品名和所需数量(amount)，正数代表买入，负数代表卖出
        返回尽可能的最佳orders和剩余数量
        """
        orders = []
        order_depth = state.order_depths[symbol]
        position = state.position.get(symbol, 0)
        
        if amount > 0:
            for price, sell_amount in sorted(order_depth.sell_orders.items()):
                max_amount = min(-sell_amount, self.position_limits[symbol] - position, amount)
                if max_amount > 0:
                    orders.append(Order(symbol, price, max_amount))
                    position += max_amount
                    amount -= max_amount
                if amount == 0:
                    break

        elif amount < 0 :
            for price, buy_amount in sorted(order_depth.buy_orders.items()):
                max_amount = min(buy_amount, position - self.position_limits[symbol], -amount)
                if max_amount > 0:
                    #卖出
                    orders.append(Order(symbol, price, -max_amount))
                    position -= max_amount
                    amount += max_amount
                if amount == 0:
                    break
        
        return orders, amount

    def get_price_delta_basket1(self, state: TradingState) -> float:
        """
        返回PICNIC_BASKET1和其组分的价差：
        delta = basket1 - composition
        """
        logger.print(state.order_depths)
        basket1_order_depths = state.order_depths['PICNIC_BASKET1']
        croissants_order_depths = state.order_depths['CROISSANTS']
        jams_order_depths = state.order_depths['JAMS']
        djembes_order_depths = state.order_depths['DJEMBES']

        basket1_fair_value = self.calculate_fair_value(basket1_order_depths)
        croissants_fair_value = self.calculate_fair_value(croissants_order_depths)
        jams_fair_value = self.calculate_fair_value(jams_order_depths)
        djembes_fair_value = self.calculate_fair_value(djembes_order_depths)

        delta = basket1_fair_value - 6 * croissants_fair_value - 3 * jams_fair_value - 1 * djembes_fair_value
        return delta
        
    def get_price_delta_basket2(self, state: TradingState) -> float:
        """
        返回PICNIC_BASKET2和其组分的价差：
        delta = basket1 - composition
        """
        basket2_order_depths = state.order_depths['PICNIC_BASKET2']
        croissants_order_depths = state.order_depths['CROISSANTS']
        jams_order_depths = state.order_depths['JAMS']

        basket2_fair_value = self.calculate_fair_value(basket2_order_depths)
        croissants_fair_value = self.calculate_fair_value(croissants_order_depths)
        jams_fair_value = self.calculate_fair_value(jams_order_depths)

        delta = basket2_fair_value - 4 * croissants_fair_value - 2 * jams_fair_value

        return delta
        
    #线性规划得出最佳basket1, basket2下单数
    def compute_feasible_arbitrage(
        self, state,
        spread1: float,
        spread2: float,
    ) -> Tuple[int, int]:
        """
        输入state, 价差spread1, 价差spread2。定义为price_basket - price_set
        返回最佳basket1, basket2下单数
        """
        search_range1 = self.position_limits['PICNIC_BASKET1']
        search_range2 = self.position_limits['PICNIC_BASKET2']

        x1_vals = np.arange(-search_range1, search_range1 + 1)
        x2_vals = np.arange(-search_range2, search_range2 + 1)
        x1_grid, x2_grid = np.meshgrid(x1_vals, x2_vals, indexing='ij')

        # 计算 delta
        delta_CROISSANTS = -6 * x1_grid - 4 * x2_grid
        delta_JAMS = -3 * x1_grid - 2 * x2_grid
        delta_DJEMBES = -1 * x1_grid
        delta_BASKET1 = x1_grid
        delta_BASKET2 = x2_grid

        # 当前仓位
        get_pos = lambda p: state.position.get(p, 0)
        limit = self.position_limits

        # 检查合法性，返回布尔矩阵
        def is_valid(delta, pos, lim):
            max_buy = lim - pos
            max_sell = pos + lim
            return (delta <= max_buy) & (delta >= -max_sell)

        mask = (
            is_valid(delta_CROISSANTS, get_pos("CROISSANTS"), limit["CROISSANTS"]) &
            is_valid(delta_JAMS, get_pos("JAMS"), limit["JAMS"]) &
            is_valid(delta_DJEMBES, get_pos("DJEMBES"), limit["DJEMBES"]) &
            is_valid(delta_BASKET1, get_pos("PICNIC_BASKET1"), limit["PICNIC_BASKET1"]) &
            is_valid(delta_BASKET2, get_pos("PICNIC_BASKET2"), limit["PICNIC_BASKET2"])
        )

        mask &= self.get_market_liquidity_limit("CROISSANTS", delta_CROISSANTS, state)
        mask &= self.get_market_liquidity_limit("JAMS", delta_JAMS, state)
        mask &= self.get_market_liquidity_limit("DJEMBES", delta_DJEMBES, state)
        mask &= self.get_market_liquidity_limit("PICNIC_BASKET1", delta_BASKET1, state)
        mask &= self.get_market_liquidity_limit("PICNIC_BASKET2", delta_BASKET2, state)

        # 计算 score
        score = -spread1 * x1_grid - spread2 * x2_grid
        score_masked = np.where(mask, score, -np.inf)

        # 找到最大值的位置
        idx = np.unravel_index(np.argmax(score_masked), score_masked.shape)
        best_x1 = x1_grid[idx]
        best_x2 = x2_grid[idx]

        return int(best_x1), int(best_x2)

<<<<<<< HEAD

=======
>>>>>>> 01584a92
    #———————下单模块——————

    def generate_orders_basket1(self, symbol: str, state: TradingState, pairing_amount1: int, pairing_amount2: int) -> List[Order]:
        orders = []
        #先下套利单
        pairing_orders, rest_amount = self.quick_trade(symbol, state, pairing_amount1)
        orders += pairing_orders
        if rest_amount > 0:
            #再下剩余单
            pass
        return orders

    def generate_orders_basket2(self, symbol: str, state: TradingState, pairing_amount1: int, pairing_amount2: int) -> List[Order]:
        orders = []
        #先下套利单
        pairing_orders, rest_amount = self.quick_trade(symbol, state, pairing_amount2)
        orders += pairing_orders
        if rest_amount > 0:
            #再下剩余单
            pass
        return orders

    
    def generate_orders_croissant(self, symbol: str, state: TradingState, pairing_amount1: int, pairing_amount2: int) -> List[Order]:
        orders = []
        #先下套利单
        pairing_orders, rest_amount = self.quick_trade(symbol, state, - 6 * pairing_amount1 - 4 * pairing_amount2)
        orders += pairing_orders
        if rest_amount > 0:
            #再下剩余单
            pass
        return orders
        
    def generate_orders_jams(self, symbol: str, state: TradingState, pairing_amount1: int, pairing_amount2: int) -> List[Order]:
        orders = []
        #先下套利单
        pairing_orders, rest_amount = self.quick_trade(symbol, state, - 3 * pairing_amount1 - 2 * pairing_amount2)
        orders += pairing_orders
        if rest_amount > 0:
            #再下剩余单
            pass
        return orders
        
    def generate_orders_djembes(self, symbol: str, state: TradingState, pairing_amount1: int, pairing_amount2: int) -> List[Order]:
        orders = []
        #先下套利单
        pairing_orders, rest_amount = self.quick_trade(symbol, state, - 1 * pairing_amount1)
        orders += pairing_orders
        if rest_amount > 0:
            #再下剩余单
            pass
        return orders
            
    def generate_orders(self, state: TradingState) -> Dict[Symbol, List[Order]]:
        orders = {}
        strategy_map = {
            'PICNIC_BASKET1': self.generate_orders_basket1,
            'PICNIC_BASKET2': self.generate_orders_basket2,
            'CROISSANTS': self.generate_orders_croissant,
            'JAMS': self.generate_orders_jams, 
            'DJEMBES': self.generate_orders_djembes,
        }   
            
        #获取两个品种的价差，计算仓位分配比例
        delta1 = self.get_price_delta_basket1(state)
        delta2 = self.get_price_delta_basket2(state)
        

        #价差过滤条件
        if self.delta1_threshold_negative < delta1 < self.delta1_threshold_positive:
            delta1 = 0
        
        if self.delta2_threshold_negative < delta2 < self.delta2_threshold_positive:
            delta2 = 0
        
            
        # 计算仓位分配比例
        
        pairing_amount1, pairing_amount2 = self.compute_feasible_arbitrage(state, delta1, delta2)


        # 遍历处理所有相关产品
        for symbol in self.symbols:
            if symbol in state.order_depths:
                # 生成该symbol的订单...
                handler = strategy_map.get(symbol)
                orders[symbol] = handler(symbol, state, pairing_amount1, pairing_amount2)

        return orders

    def run(self, state: TradingState) -> Tuple[Dict[Symbol, List[Order]], dict]:
        orders = self.generate_orders(state)
        strategy_state = self.save_state(state)
        return orders, strategy_state
        
    def save_history(self, symbol: str, state: TradingState):
        """
        保存该产品的历史数据
        """
        order_depth = state.order_depths[symbol]
        position = state.position.get(symbol, 0)
        fair_value = self.calculate_fair_value(order_depth)

        self.position_history[symbol].append(position)
        self.fair_value_history[symbol].append(fair_value)

        if len(self.position_history[symbol]) > self.time_window:
            self.position_history[symbol] = self.position_history[symbol][-self.time_window:]

        if len(self.fair_value_history[symbol]) > self.time_window:
            self.fair_value_history[symbol] = self.fair_value_history[symbol][-self.time_window:]

        return
    
    def save_state(self, state):
        #对每个产品维护历史数据          
        for symbol in self.symbols:
            if symbol in state.order_depths:
                self.save_history(symbol, state)
                        
        return super().save_state(state)
        
    def load_state(self, state):
        return super().load_state(state)

class Config:
    def __init__(self):
        self.PRODUCT_CONFIG = {
        "KELP": {
            "strategy_cls": KelpStrategy,
            "symbol": "KELP",
            "position_limit": 50,
            "alpha": 0,
            "beta": 0
        },
        "RAINFOREST_RESIN": {
            "strategy_cls": RainforestResinStrategy,
            "symbol": "RAINFOREST_RESIN",
            "position_limit": 50,  # 最大持仓
        },
        "SQUID_INK": {
            "strategy_cls": SquidInkStrategy,
            "symbol": "SQUID_INK",
            "position_limit": 50,          # 最大持仓量
            "ma_window": 200,          # 计算均价的时长
            "max_deviation": 200,       # 偏离标准距离（最大距离）      
            "band_width": 30,          # 波动率计算的宽度
            "trend_window": 100,       # 趋势判断的时长
            "take_spread": 10,          #market making mode take width
            "break_step": 15,           #price range to next reverse order
            "fallback_threshold": 0,   #price range to fall back * vol_10
        },
        "PICNIC_BASKET_GROUP": {
            "strategy_cls": BasketStrategy,
            "symbols": ["PICNIC_BASKET1", "PICNIC_BASKET2", "CROISSANTS", "JAMS", "DJEMBES"],
            "position_limits": {
                "PICNIC_BASKET1": 60,
                "PICNIC_BASKET2": 100,
                "CROISSANTS": 250,
                "JAMS": 350,
                "DJEMBES": 60
            },
            "delta1_threshold_positive": 10,
            "delta1_threshold_negative": -10,
            "delta2_threshold_positive": 10,
            "delta2_threshold_negative": -10,
            "time_window": 100
        }
    }
        

class Trader:
    def __init__(self, product_config=None):
        # 使用默认 config，或外部传入 config
        self.PRODUCT_CONFIG = product_config if product_config is not None else Config().PRODUCT_CONFIG
        self.strategies = {}
        self._init_strategies()

    def _init_strategies(self):
        for product, config in self.PRODUCT_CONFIG.items():
            if product == "PICNIC_BASKET_GROUP":
                cls = config["strategy_cls"]
                args = {k:v for k,v in config.items() if k != "strategy_cls" and k != "symbols"}
                self.strategies[product] = cls(symbols=config["symbols"], **args)
        
            else:
                # 常规产品初始化保持不变
                cls = config["strategy_cls"]
                args = {k:v for k,v in config.items() if k != "strategy_cls"}
                self.strategies[product] = cls(**args)

    def run(self, state: TradingState):
        conversions = 0
        # 加载历史状态
        trader_data = json.loads(state.traderData) if state.traderData else {}

        orders = {}
        new_trader_data = {}
        product_list = [product for product, strategy in self.strategies.items()]
        for product, strategy in self.strategies.items():
            if product in trader_data or product == "PICNIC_BASKET_GROUP":
                strategy.load_state(state)
            if product in state.order_depths or product == "PICNIC_BASKET_GROUP":
                logger.print(f"Running strategy for {product}...")
                product_orders, strategy_state = strategy.run(state)
                #处理basket订单（包括basket1, basket2, croissants, jams, djembes）
                if isinstance(product_orders, dict):
                    logger.print("Processing basket orders...")
                    for symbol, symbol_orders in product_orders.items():
                        logger.print(f"Processing orders for {symbol}...")
                        if symbol not in orders:
                            logger.print(f"Creating new order list for {symbol}...")
                            orders[symbol] = []
                        orders[symbol].extend(symbol_orders)
                        logger.print(f"Added {len(symbol_orders)} orders for {symbol}.")
                else:
                    logger.print(f"Processing {product} orders...")
                    orders[product] = product_orders
                
                new_trader_data[product] = strategy_state

        trader_data.update(new_trader_data)
        trader_data = json.dumps(trader_data)
        logger.flush(state, orders, conversions, trader_data)

        return orders, conversions, trader_data<|MERGE_RESOLUTION|>--- conflicted
+++ resolved
@@ -837,10 +837,6 @@
 
         return int(best_x1), int(best_x2)
 
-<<<<<<< HEAD
-
-=======
->>>>>>> 01584a92
     #———————下单模块——————
 
     def generate_orders_basket1(self, symbol: str, state: TradingState, pairing_amount1: int, pairing_amount2: int) -> List[Order]:
