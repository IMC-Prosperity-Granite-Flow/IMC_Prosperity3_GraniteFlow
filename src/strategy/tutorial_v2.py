--- conflicted
+++ resolved
@@ -168,11 +168,7 @@
         # String value holding Trader state data required. It will be delivered as TradingState.traderData on next execution.
         
         conversions = 1
-<<<<<<< HEAD
-        print('Result: ', result)
-=======
         logger.flush(state, result, conversions, traderData)
->>>>>>> 16f30516
         return result, conversions, traderData
     
     def estimate_fair_price(self, state: TradingState, product: str) -> int:
@@ -312,11 +308,7 @@
                 print(f'Product {product}. Asking price is lower than fair price, price: {ask_price}, fair_price: {fair_price}')
                 #最大可以买入的amount
                 amount = min(-ask_amount, position_limit - position)
-<<<<<<< HEAD
-                orders.append(Order(product, ask_price, amount)) # 买入时传入amount
-=======
                 orders.append(Order(product, ask_price + 1 , -amount)) # 买入时传入-amount
->>>>>>> 16f30516
                 sell_orders[j][1] += amount
                 position += amount
 
@@ -325,11 +317,7 @@
                 print(f'Product {product}. Bidding price is higher than fair price, price: {bid_price}, fair_price: {fair_price}')
                 #最大可卖出（做空）的amount
                 amount = min(bid_amount, position_limit + position)
-<<<<<<< HEAD
-                orders.append(Order(product, bid_price, -amount)) # 卖出时传入-amount
-=======
                 orders.append(Order(product, bid_price - 1, amount)) # 卖出时传入amount
->>>>>>> 16f30516
                 buy_orders[j][1] -= amount
                 position -= amount
 
